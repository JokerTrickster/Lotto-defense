--- conflicted
+++ resolved
@@ -501,85 +501,6 @@
         }
         #endregion
 
-<<<<<<< HEAD
-        #region Monster Paths
-        /// <summary>
-        /// Get waypoint positions for the top path (monsters spawn from top, move down).
-        /// </summary>
-        /// <returns>List of world positions forming the path</returns>
-        public List<Vector3> GetTopPathWaypoints()
-        {
-            List<Vector3> waypoints = new List<Vector3>();
-
-            // Path goes down the middle column (x = 3) from top to bottom
-            int pathX = GRID_WIDTH / 2; // Middle column (x=3 for 6-width grid)
-
-            // Start above grid, move through all rows from top to bottom
-            for (int y = GRID_HEIGHT - 1; y >= -1; y--)
-            {
-                Vector3 waypoint;
-                if (y == GRID_HEIGHT - 1)
-                {
-                    // First waypoint: spawn point above grid
-                    waypoint = GridToWorld(new Vector2Int(pathX, y));
-                    waypoint.y += CellSize * 0.5f; // Start half cell above
-                }
-                else if (y == -1)
-                {
-                    // Last waypoint: end point below grid
-                    waypoint = GridToWorld(new Vector2Int(pathX, 0));
-                    waypoint.y -= CellSize * 0.5f; // End half cell below
-                }
-                else
-                {
-                    // Regular waypoints at cell centers
-                    waypoint = GridToWorld(new Vector2Int(pathX, y));
-                }
-
-                waypoints.Add(waypoint);
-            }
-
-            return waypoints;
-        }
-
-        /// <summary>
-        /// Get waypoint positions for the bottom path (monsters spawn from bottom, move up).
-        /// </summary>
-        /// <returns>List of world positions forming the path</returns>
-        public List<Vector3> GetBottomPathWaypoints()
-        {
-            List<Vector3> waypoints = new List<Vector3>();
-
-            // Path goes up the middle column (x = 2) from bottom to top
-            int pathX = GRID_WIDTH / 2 - 1; // Offset column (x=2 for 6-width grid)
-
-            // Start below grid, move through all rows from bottom to top
-            for (int y = 0; y <= GRID_HEIGHT; y++)
-            {
-                Vector3 waypoint;
-                if (y == 0)
-                {
-                    // First waypoint: spawn point below grid
-                    waypoint = GridToWorld(new Vector2Int(pathX, 0));
-                    waypoint.y -= CellSize * 0.5f; // Start half cell below
-                }
-                else if (y == GRID_HEIGHT)
-                {
-                    // Last waypoint: end point above grid
-                    waypoint = GridToWorld(new Vector2Int(pathX, GRID_HEIGHT - 1));
-                    waypoint.y += CellSize * 0.5f; // End half cell above
-                }
-                else
-                {
-                    // Regular waypoints at cell centers
-                    waypoint = GridToWorld(new Vector2Int(pathX, y));
-                }
-
-                waypoints.Add(waypoint);
-            }
-
-            return waypoints;
-=======
         #region Unit Placement Management
         /// <summary>
         /// Get the Unit component occupying a cell at the specified coordinates.
@@ -742,7 +663,6 @@
         public Vector3 GetCellWorldPosition(Vector2Int pos)
         {
             return GetCellWorldPosition(pos.x, pos.y);
->>>>>>> 604ec74c
         }
         #endregion
     }
